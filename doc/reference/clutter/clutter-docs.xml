<?xml version="1.0"?>
<!DOCTYPE book PUBLIC "-//OASIS//DTD DocBook XML V4.1.2//EN"
               "http://www.oasis-open.org/docbook/xml/4.1.2/docbookx.dtd" [
<!ENTITY version SYSTEM "version.xml">
]>

<book id="index" xmlns:xi="http://www.w3.org/2003/XInclude">
  <bookinfo>
    <title>Clutter &version; Reference Manual</title>
    <releaseinfo>Version &version;</releaseinfo>

    <copyright>
      <year>2008</year>
      <holder>OpenedHand LTD</holder>
    </copyright>

    <legalnotice>
      <para>
        Permission is granted to copy, distribute and/or modify this
        document under the terms of the <citetitle>GNU Free
        Documentation License</citetitle>, Version 1.1 or any later
        version published by the Free Software Foundation with no
        Invariant Sections, no Front-Cover Texts, and no Back-Cover
        Texts. You may obtain a copy of the <citetitle>GNU Free
        Documentation License</citetitle> from the Free Software
        Foundation by visiting <ulink type="http"
        url="http://www.fsf.org">their Web site</ulink> or by writing
        to:

        <address>
          The Free Software Foundation, Inc.,
          <street>59 Temple Place</street> - Suite 330,
          <city>Boston</city>, <state>MA</state> <postcode>02111-1307</postcode>,
          <country>USA</country>
        </address>
      </para>
    </legalnotice>
  </bookinfo>

  <xi:include href="xml/clutter-overview.xml"/>

  <xi:include href="xml/building-clutter.xml"/>

  <part id="clutterbase">
    <title>Clutter Core Reference</title>

    <chapter>
      <title>Abstract classes and interfaces</title>
      <xi:include href="xml/clutter-actor.xml"/>
      <xi:include href="xml/clutter-container.xml"/>
      <xi:include href="xml/clutter-child-meta.xml"/>
      <xi:include href="xml/clutter-media.xml"/>
    </chapter>

    <chapter>
      <title>Base actors</title>
      <xi:include href="xml/clutter-rectangle.xml"/>
      <xi:include href="xml/clutter-texture.xml"/>
      <xi:include href="xml/clutter-clone-texture.xml"/>
<<<<<<< HEAD
      <xi:include href="xml/clutter-cairo-texture.xml"/>
      <xi:include href="xml/clutter-label.xml"/>
      <xi:include href="xml/clutter-entry.xml"/>
=======
      <xi:include href="xml/clutter-text.xml"/>
>>>>>>> ad7d1b54
    </chapter>

    <chapter>
      <title>Container actors</title>

      <xi:include href="xml/clutter-group.xml"/>
      <xi:include href="xml/clutter-stage.xml"/>
    </chapter>

  </part>

  <part id="clutteranimation">
    <title>Clutter Animation Framework</title>

    <partintro>
      <para>Clutter has a fully extensible animation framework
      providing support for explicit and implicit animations of
      single actors as well as groups of actors.</para>
    </partintro>

    <chapter>
      <title>Base classes</title>

      <xi:include href="xml/clutter-timeline.xml"/>
      <xi:include href="xml/clutter-score.xml"/>
      <xi:include href="xml/clutter-alpha.xml"/>
      <xi:include href="xml/clutter-behaviour.xml"/>
    </chapter>

    <chapter>
      <title>Behaviours</title>

      <xi:include href="xml/clutter-behaviour-depth.xml"/>
      <xi:include href="xml/clutter-behaviour-ellipse.xml"/>
      <xi:include href="xml/clutter-behaviour-opacity.xml"/>
      <xi:include href="xml/clutter-behaviour-path.xml"/>
      <xi:include href="xml/clutter-path.xml"/>
      <xi:include href="xml/clutter-behaviour-rotate.xml"/>
      <xi:include href="xml/clutter-behaviour-scale.xml"/>
    </chapter>

    <chapter>
      <title>High Level API</title>

      <xi:include href="xml/clutter-interval.xml"/>
      <xi:include href="xml/clutter-animation.xml"/>
    </chapter>

  </part>

  <part>
    <title>Clutter Tools</title>

    <chapter>
      <title>General purpose API</title>

      <xi:include href="xml/clutter-color.xml"/>
      <xi:include href="xml/clutter-binding-pool.xml"/>
      <xi:include href="xml/clutter-event.xml"/>
      <xi:include href="xml/clutter-fixed.xml"/>
      <xi:include href="xml/clutter-main.xml"/>
      <xi:include href="xml/clutter-shader.xml"/>
      <xi:include href="xml/clutter-units.xml"/>
      <xi:include href="xml/clutter-util.xml"/>
      <xi:include href="xml/clutter-version.xml"/>
    </chapter>

    <chapter>
      <title>User interface definition</title>

      <xi:include href="xml/clutter-script.xml"/>
      <xi:include href="xml/clutter-scriptable.xml"/>
    </chapter>

    <chapter>
      <title>Generic list model</title>

      <xi:include href="xml/clutter-model.xml"/>
      <xi:include href="xml/clutter-model-iter.xml"/>
      <xi:include href="xml/clutter-list-model.xml"/>
    </chapter>
  </part>

  <part>
    <title>Clutter Backends</title>

    <partintro>
      <para>Clutter is usually compiled against a specific drawing backend.
      All backends have a common API for querying the underlying platform,
      and some of them might have specific API exposed by Clutter.</para>
    </partintro>

    <xi:include href="xml/clutter-backend.xml"/>
    <xi:include href="xml/clutter-x11.xml"/>
    <xi:include href="xml/clutter-win32.xml"/>
  </part>

  <part>
    <title>Additional Documentation</title>

    <partintro>
      <para>This section contains additional useful documentation for
      developing with Clutter.</para>
    </partintro>

    <xi:include href="subclassing-ClutterActor.xml"/>

    <xi:include href="clutter-animation-tutorial.xml"/>

    <xi:include href="creating-behaviours.xml"/>

  </part>

  <index>
    <title>Index</title>
  </index>

  <index role="deprecated">
    <title>Index of deprecated symbols</title>
  </index>

  <index role="0.2">
    <title>Index of new symbols in 0.2</title>
  </index>

  <index role="0.4">
    <title>Index of new symbols in 0.4</title>
  </index>

  <index role="0.6">
    <title>Index of new symbols in 0.6</title>
  </index>

  <index role="0.8">
    <title>Index of new symbols in 0.8</title>
  </index>

  <appendix id="license">
    <title>License</title>

    <para>
      This library is free software; you can redistribute it and/or
      modify it under the terms of the <citetitle>GNU Library General
      Public License</citetitle> as published by the Free Software
      Foundation; either version 2 of the License, or (at your option)
      any later version.
    </para>

    <para>
      This library is distributed in the hope that it will be useful,
      but WITHOUT ANY WARRANTY; without even the implied warranty of
      MERCHANTABILITY or FITNESS FOR A PARTICULAR PURPOSE.  See the
      <citetitle>GNU Library General Public License</citetitle> for
      more details.
    </para>

    <para>
      You may obtain a copy of the <citetitle>GNU Library General
      Public License</citetitle> from the Free Software Foundation by
      visiting <ulink type="http" url="http://www.fsf.org">their Web
      site</ulink> or by writing to:

      <address>
        Free Software Foundation, Inc.
        <street>59 Temple Place</street> - Suite 330
        <city>Boston</city>, <state>MA</state> <postcode>02111-1307</postcode>
        <country>USA</country>
      </address>
    </para>
  </appendix>

</book><|MERGE_RESOLUTION|>--- conflicted
+++ resolved
@@ -57,13 +57,8 @@
       <xi:include href="xml/clutter-rectangle.xml"/>
       <xi:include href="xml/clutter-texture.xml"/>
       <xi:include href="xml/clutter-clone-texture.xml"/>
-<<<<<<< HEAD
       <xi:include href="xml/clutter-cairo-texture.xml"/>
-      <xi:include href="xml/clutter-label.xml"/>
-      <xi:include href="xml/clutter-entry.xml"/>
-=======
       <xi:include href="xml/clutter-text.xml"/>
->>>>>>> ad7d1b54
     </chapter>
 
     <chapter>
